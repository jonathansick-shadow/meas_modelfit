import lsst.meas.multifitData 
import lsst.afw.detection
import lsst.afw.image
import lsst.meas.multifit
import lsst.meas.algorithms
import lsst.daf.persistence
import viewer
import numpy
import sys
import logging

try:
    import cPickle as pickle
except ImportError:
    import pickle

fields = (("dataset", int),
          ("id", numpy.int64),
          ("psf_flux", float), 
          ("psf_flux_err", float),
          ("x", float),
          ("y", float),
          ("ixx", float),
          ("iyy", float),
          ("ixy", float),
          ("status", numpy.int64),
          ("flux", float),
          ("flux_err", float),
          ("e1", float),
          ("e2", float),
          ("r", float),
          ("src_flags", numpy.int64),
          )
algorithm = "SHAPELET_MODEL"

def makeSourceMeasurement():
    policy = lsst.pex.policy.Policy()
    policy.add("%s.enabled" % algorithm, True)
    options = lsst.meas.multifit.SourceMeasurement.readPolicy(policy.get(algorithm))
    measurement = lsst.meas.multifit.SourceMeasurement(options)
    return policy, measurement

<<<<<<< HEAD
def fit(datasets=(0,1,2,3,4,5,6,7,8,9)):
    bf = lsst.daf.persistence.ButlerFactory( \
        mapper=lsst.meas.multifitData.DatasetMapper())
    butler = bf.create()
    policy, measurement = makeSourceMeasurement()
    nCoeff = measurement.getCoefficientSize()
    dtype = numpy.dtype(list(fields) + [("coeff", float, nCoeff)])
=======
def fit(datasets=(0,1,2,3,4,5,6,7,8,9), basisSize=8, 
        fitDelta=True, usePixelWeights=False,
        nTestPoints=5, nGrowFp=3, psfShapeletOrder=4,
        isPositionActive=False, isRadiusActive=True, isEllipticityActive=True):
    bf = lsst.daf.persistence.ButlerFactory( \
        mapper=lsst.meas.multifitData.DatasetMapper())
    butler = bf.create()

    bitmask = lsst.afw.image.MaskU.getPlaneBitMask(["BAD", "SAT", "INTRP", "EDGE", "CR"])
    nCoeffs = basisSize
    if fitDelta:
        nCoeffs += 1

    basis = lsst.meas.multifit.SourceMeasurement.loadBasis(basisSize)
    rawIntegral = numpy.zeros(nCoeffs, dtype=float)
    basis.integrate(rawIntegral[:basisSize])
    if fitDelta:
        rawIntegral[-1] = 1.0
    dtype = numpy.dtype(list(fields) + [("integral", float, nCoeffs), ("coeff", float, nCoeffs)])
>>>>>>> d8532c9f
    tables = []
    for d in datasets:
        logging.info("Processing dataset %d" % d)
        if not butler.datasetExists("src", id=d):
            continue
        psf = butler.get("psf", id=d)
        exp = butler.get("exp", id=d)
        exp.setPsf(psf)
        sources = butler.get("src", id=d)

        measurePhotometry = lsst.meas.algorithms.makeMeasurePhotometry(exp)
        measurePhotometry.addAlgorithm(algorithm)
        measurePhotometry.configure(policy)

        table = numpy.zeros((len(sources)), dtype=dtype)
        table["dataset"] = d
        for j, src in enumerate(sources):
            logging.debug("Fitting source %d (%d/%d)" % (src.getId(), j+1, len(sources)))
            record = table[j]
            record["id"] = src.getId()
            record["psf_flux"] = src.getPsfFlux()
            record["psf_flux_err"] = src.getPsfFluxErr()
            record["x"] = src.getXAstrom()
            record["y"] = src.getYAstrom()
            record["ixx"] = src.getIxx()
            record["iyy"] = src.getIyy()
            record["ixy"] = src.getIxy()
            record["src_flags"] = src.getFlagForDetection()
            photom = measurePhotometry.measure(lsst.afw.detection.Peak(), src).find(algorithm)
            record["status"] = photom.getFlag()
            record["flux"] = photom.getFlux()
            record["flux_err"] = photom.getFluxErr()
            record["e1"] = photom.get("e1")
            record["e2"] = photom.get("e2")
            record["r"] = photom.get("radius")
            for i in range(nCoeff):
                record["coeff"][i] = photom.get(i, "coefficients")
        tables.append(table)

    return numpy.concatenate(tables)

def build(filename, *args, **kwds):
    logging.basicConfig(level=logging.DEBUG)
    full = fit(*args, **kwds)
    outfile = open(filename, 'wb')
    pickle.dump(full, outfile, protocol=2)
    outfile.close()

def load(filename, filter_status=True, filter_flux=True, filter_flags=True, dataset=None):
    infile = open(filename, "rb")
    table = pickle.load(infile)
    if filter_status:
        table = table[table["status"] == 0]
    if filter_flux:
        table = table[table["flux"] > 0]
    if dataset is not None:
        table = table[table["dataset"] == dataset]
    if filter_flags:
        table = table[numpy.logical_not(table["src_flags"] & lsst.meas.algorithms.Flags.BAD)]
    return table

def m_radius(table):
    return (table["ixx"] + table["iyy"])**0.5

def ellipticity(table):
    return (table["e1"]**2 + table["e2"]**2)**0.5

def mag(table):
    return -2.5*numpy.log10(table["flux"])

def psf_mag(table):
    return -2.5*numpy.log10(table["psf_flux"])

def view(record):
    v = viewer.Viewer(record['dataset'])
    index = [s.getSourceId() for s in v.sources].index(record["id"])
    v.plot(index, "photometry")<|MERGE_RESOLUTION|>--- conflicted
+++ resolved
@@ -33,42 +33,13 @@
           )
 algorithm = "SHAPELET_MODEL"
 
-def makeSourceMeasurement():
-    policy = lsst.pex.policy.Policy()
-    policy.add("%s.enabled" % algorithm, True)
-    options = lsst.meas.multifit.SourceMeasurement.readPolicy(policy.get(algorithm))
-    measurement = lsst.meas.multifit.SourceMeasurement(options)
-    return policy, measurement
-
-<<<<<<< HEAD
-def fit(datasets=(0,1,2,3,4,5,6,7,8,9)):
+def fit(datasets=(0,1,2,3,4,5,6,7,8,9), **kw):
     bf = lsst.daf.persistence.ButlerFactory( \
         mapper=lsst.meas.multifitData.DatasetMapper())
     butler = bf.create()
-    policy, measurement = makeSourceMeasurement()
+    measurement, policy = lsst.meas.multifit.makeSourceMeasurement(**kw)
     nCoeff = measurement.getCoefficientSize()
     dtype = numpy.dtype(list(fields) + [("coeff", float, nCoeff)])
-=======
-def fit(datasets=(0,1,2,3,4,5,6,7,8,9), basisSize=8, 
-        fitDelta=True, usePixelWeights=False,
-        nTestPoints=5, nGrowFp=3, psfShapeletOrder=4,
-        isPositionActive=False, isRadiusActive=True, isEllipticityActive=True):
-    bf = lsst.daf.persistence.ButlerFactory( \
-        mapper=lsst.meas.multifitData.DatasetMapper())
-    butler = bf.create()
-
-    bitmask = lsst.afw.image.MaskU.getPlaneBitMask(["BAD", "SAT", "INTRP", "EDGE", "CR"])
-    nCoeffs = basisSize
-    if fitDelta:
-        nCoeffs += 1
-
-    basis = lsst.meas.multifit.SourceMeasurement.loadBasis(basisSize)
-    rawIntegral = numpy.zeros(nCoeffs, dtype=float)
-    basis.integrate(rawIntegral[:basisSize])
-    if fitDelta:
-        rawIntegral[-1] = 1.0
-    dtype = numpy.dtype(list(fields) + [("integral", float, nCoeffs), ("coeff", float, nCoeffs)])
->>>>>>> d8532c9f
     tables = []
     for d in datasets:
         logging.info("Processing dataset %d" % d)
@@ -145,4 +116,4 @@
 def view(record):
     v = viewer.Viewer(record['dataset'])
     index = [s.getSourceId() for s in v.sources].index(record["id"])
-    v.plot(index, "photometry")+    v.plot(index)