#include "lsst/meas/multifit/grid/Grid.h"
#include <boost/format.hpp>
#include <limits>
#include "lsst/ndarray/eigen.h"

namespace lsst { namespace meas { namespace multifit {

namespace {

template <typename T>
struct DestroyGridElement {
    void operator()(T & p) const { p.~T(); }
};

} // anonymous

<<<<<<< HEAD
namespace grid {
=======
    static Definition makeDefinition(Grid const & grid, double const * parameterIter);
>>>>>>> a7fe67ae

class Initializer {
public:

    template <SharedElementType E>
<<<<<<< HEAD
    static void transferComponents(
        Grid const & input, Definition & output, double const * paramIter
    ) {
        typedef boost::shared_ptr< definition::SharedElement<E> > DPtr;
        typedef boost::shared_ptr< grid::SharedElement<E> > GPtr;
        typedef std::map<GPtr,DPtr> Map;
        Map unique;
        Grid::ObjectComponentArray::const_iterator gi = input.objects.begin();
        Definition::ObjectComponentSet::iterator di = output.objects.begin();
        for (; gi != input.objects.end(); ++gi, ++di) {
            GPtr gp = gi->template getElement<E>();
            if (!gp) continue;
            std::pair<GPtr,DPtr> item(gp, DPtr());
            std::pair<typename Map::iterator,bool> r = unique.insert(item);
            if (r.second) {
                r.first->second = definition::SharedElement<E>::make(gp->getValue(), gp->isActive());
                if (paramIter != 0 && r.first->second->isActive()) {
                    detail::SharedElementTraits<E>::readParameters(
                        paramIter + gp->offset,
                        r.first->second->getValue()
                    );
                }
            }
            di->template getElement<E>() = r.first->second;
        }
    }
=======
    static void transferElementsToDefinition(
        Grid const & input, Definition & output, double const * parameterIter
    );
};


Initializer::Initializer(Definition const & def) :
    _filterCount(0), _coefficientCount(0), _pixelCount(0), _parameterCount(0), _constraintCount(0), _wcs()
{
    if (def.getWcs()) _wcs = def.getWcs()->clone();
    _objects.reserve(def.objects.size());
    _frames.reserve(def.frames.size());
    _sources.reserve(def.objects.size() * def.frames.size());

    std::map<definition::PositionElement::Ptr,grid::PositionElement::Ptr> positionMap;
    std::map<definition::RadiusElement::Ptr,grid::RadiusElement::Ptr> radiusMap;
    std::map<definition::EllipticityElement::Ptr,grid::EllipticityElement::Ptr> ellipticityMap;

    makeGridElements(def, positionMap, _positions);
    makeGridElements(def, radiusMap, _radii);
    makeGridElements(def, ellipticityMap, _ellipticities);
>>>>>>> a7fe67ae

    template <SharedElementType E, typename Container>
    static void transferComponents(
        Definition const & input, Grid & output, Container & container
    ) {
        typedef boost::shared_ptr< definition::SharedElement<E> > DPtr;
        typedef boost::shared_ptr< grid::SharedElement<E> > GPtr;
        typedef std::map<DPtr,GPtr> Map;
        Map unique;
        Definition::ObjectComponentSet::const_iterator di = input.objects.begin();
        Grid::ObjectComponentArray::const_iterator gi = output.objects.begin();
        for (; gi != output.objects.end(); ++gi, ++di) {
            DPtr dp = di->template getElement<E>();
            if (!dp) continue;
            std::pair<DPtr,GPtr> item(dp, GPtr());
            std::pair<typename Map::iterator,bool> r = unique.insert(item);
            if (r.second) {
                if (dp->isActive()) {
                    r.first->second.reset(new grid::SharedElement<E>(*dp, output._parameterCount));
                    output._parameterCount += grid::SharedElement<E>::SIZE;
                    container._ptrVec.push_back(r.first->second);
                } else {
                    r.first->second.reset(new grid::SharedElement<E>(*dp, -1));
                }
            }
            GPtr const * gp;
            gi->getElementImpl(gp);
            const_cast<GPtr &>(*gp) = r.first->second;
        }
    }

    static Definition makeDefinition(Grid const & grid, double const * paramIter) {
        Wcs::Ptr wcs;
        if (grid.getWcs()) wcs = grid.getWcs()->clone();
        Definition result(wcs);
        for (Grid::FrameArray::const_iterator i = grid.frames.begin(); i != grid.frames.end(); ++i) {
            result.frames.insert(definition::Frame(*i));
        }
        for (Grid::ObjectComponentArray::const_iterator i = grid.objects.begin(); i != grid.objects.end(); ++i) {
            result.objects.insert(definition::ObjectComponent(*i));
        }
        transferComponents<POSITION>(grid, result, paramIter);
        transferComponents<RADIUS>(grid, result, paramIter);
        transferComponents<ELLIPTICITY>(grid, result, paramIter);
        return result;
    }

    static void initializeGrid(Definition const & input, Grid & output) {
        output.objects._last = output.objects._first 
            = reinterpret_cast<grid::ObjectComponent*>(output._objectData.get());
        output.frames._last = output.frames._first
            = reinterpret_cast<grid::Frame*>(output._frameData.get());
        output.sources._last = output.sources._first
            = reinterpret_cast<grid::SourceComponent*>(output._sourceData.get());

        int constraintCount = 0;
        try {
            int frameCount = 0;
            for (
                Definition::FrameSet::const_iterator i = input.frames.begin();
                i != input.frames.end();
                ++i
            ) {
                std::pair<Grid::FilterMap::iterator,bool> r = output._filters.insert(
                    std::make_pair(i->getFilterId(), output._filterCount)
                );
                if (r.second) ++output._filterCount;
                grid::Frame * newFrame = new (output.frames._last) grid::Frame(
                    *i, output._pixelCount, r.first->second, frameCount
                );
                ++output.frames._last;
                output._pixelCount += newFrame->getPixelCount();
                ++frameCount;
            }
            for (
                Definition::ObjectComponentSet::const_iterator i = input.objects.begin(); 
                i != input.objects.end();
                ++i
            ) {
                grid::ObjectComponent * newObjectComponent = new (output.objects._last) grid::ObjectComponent(
                    *i, output._coefficientCount, frameCount, output._filterCount
                );
                ++output.objects._last;
                output._coefficientCount += newObjectComponent->getCoefficientCount();
                if (newObjectComponent->getBasis()) {
                    constraintCount += newObjectComponent->getBasis()->getConstraintSize()
                        * (newObjectComponent->getCoefficientCount() / newObjectComponent->getSourceCoefficientCount());
                } else {
                    constraintCount += 
                        (newObjectComponent->getCoefficientCount() / newObjectComponent->getSourceCoefficientCount());
                }
            }
            transferComponents<POSITION>(input, output, output.positions);
            transferComponents<RADIUS>(input, output, output.radii);
            transferComponents<ELLIPTICITY>(input, output, output.ellipticities);
            if (constraintCount) {
                output._constraintVector = ndarray::allocate(constraintCount);
                output._constraintMatrix = ndarray::allocate(constraintCount, output._coefficientCount);
                output._constraintVector.deep() = 0.0;
                output._constraintMatrix.deep() = 0.0;
            }
            int constraintOffset = 0;
            for (
                grid::ObjectComponent * i = output.objects._first; 
                i != output.objects._last;
                ++i
            ) {
                i->validate();
                i->sources._first = output.sources._last;
                for (
                    Grid::FrameArray::const_iterator j = output.frames.begin();
                    j != output.frames.end();
                    ++j
                ) {
                    new (output.sources._last) grid::SourceComponent(*j, *i, output.getWcs());
                    ++output.sources._last;
                }
                i->sources._last = output.sources._last;
                if (constraintCount) {
                    ndarray::Array<Pixel,1,1> subConstraintVector;
                    ndarray::Array<Pixel,2,1> subConstraintMatrix;
                    int nObjConstraints = 0;
                    if (i->getBasis() && i->getBasis()->getConstraintSize()) {
                        nObjConstraints = i->getBasis()->getConstraintSize();
                        subConstraintVector 
                            = ndarray::const_array_cast<Pixel>(i->getBasis()->getConstraintVector());
                        subConstraintMatrix
                            = ndarray::const_array_cast<Pixel>(i->getBasis()->getConstraintMatrix());
                    } else if (!i->getBasis()) {
                        nObjConstraints = 1;
                        subConstraintMatrix = ndarray::allocate(1,1);
                        subConstraintMatrix.deep() = 1.0;
                        subConstraintVector = ndarray::allocate(1);
                        subConstraintVector.deep() = 0.0;
                    }
                    if (nObjConstraints) {
                        int nSteps = output._filterCount;
                        if (i->isVariable()) {
                            nSteps = frameCount;
                        }
                        for (int step = 0; step < nSteps; ++step) {
                            output._constraintVector[
                                ndarray::view(constraintOffset, constraintOffset + nObjConstraints)
                            ] = subConstraintVector;
                            output._constraintMatrix[
                                ndarray::view(
                                    constraintOffset, constraintOffset + nObjConstraints
                                ) (
                                    i->getCoefficientOffset() + step * i->getSourceCoefficientCount(),
                                    i->getCoefficientOffset() + (step + 1) * i->getSourceCoefficientCount()
                                )
                            ] = subConstraintMatrix;
                            constraintOffset += nObjConstraints;
                        }
                    }
                }
            }
        } catch (...) {
            destroyGrid(output);
            throw;
        }
    }

<<<<<<< HEAD
    static void destroyGrid(Grid & g) {
        std::for_each(g.sources._first, g.sources._last, DestroyGridElement<grid::SourceComponent>());
        std::for_each(g.objects._first, g.objects._last, DestroyGridElement<grid::ObjectComponent>());
        std::for_each(g.frames._first, g.frames._last, DestroyGridElement<grid::Frame>());
=======
Definition Initializer::makeDefinition(Grid const & grid, double const * parameterIter) {
    Wcs::Ptr wcs;
    if (grid.getWcs()) wcs = grid.getWcs()->clone();
    Definition def(wcs);
    for (Grid::FrameArray::iterator i = grid.frames.begin(); i != grid.frames.end(); ++i) {
        def.frames.insert(definition::Frame(*i));
>>>>>>> a7fe67ae
    }

};

Frame::Frame(definition::Frame const & def, int pixelOffset, int filterIndex, int frameIndex) :
    detail::FrameBase(def, true), _pixelOffset(pixelOffset), _pixelCount(_footprint->getNpix()), 
    _filterIndex(filterIndex), _frameIndex(frameIndex)
{}

void Frame::applyWeights(ndarray::Array<Pixel,2,1> const & matrix) const {
    if (!_weights.empty()) {
        matrix.deep() *= _weights;
    }
<<<<<<< HEAD
=======
    for(Grid::FluxGroupArray::iterator i = grid.groups.begin(); i != grid.groups.end(); ++i) {
        definition::FluxGroup::Ptr group(new definition::FluxGroup(*i));
        for(grid::FluxGroup::ComponentArray::iterator j = i->components.begin();
            j != i->components.end(); ++j
        ) {
            def.objects[j->id].getFluxGroup() = group;
        }
    }

    transferElementsToDefinition<POSITION>(grid, def, parameterIter);
    transferElementsToDefinition<RADIUS>(grid, def, parameterIter);
    transferElementsToDefinition<ELLIPTICITY>(grid, def, parameterIter);
    return def;
>>>>>>> a7fe67ae
}

void Frame::applyWeights(ndarray::Array<Pixel,1,0> const & vector) const {
    if (!_weights.empty()) {
        vector.deep() *= _weights;
    }
}

std::ostream & operator<<(std::ostream & os, Frame const & frame) {
    std::string filterName("undefined");
    try {
        filterName = lsst::afw::image::Filter(frame.getFilterId()).getName();
    } catch (lsst::pex::exceptions::NotFoundException &) {}
    return os << "Frame " << frame.id << " (@" << (&frame) << ") = {" << filterName 
              << ", " << frame.getFootprint()->getArea() << "pix}\n";
}

SourceComponent::SourceComponent(
    Frame const & frame_, ObjectComponent const & object_, 
    CONST_PTR(afw::image::Wcs) const & wcs
) :
    frame(frame_), object(object_), 
    _transform()
{
    if (wcs) {
        if (!frame.getWcs()) {
            throw LSST_EXCEPT(
                lsst::meas::multifit::InvalidDefinitionError,
                "If the definition WCS is set, all frames must have a WCS."
            );
        }
	afw::geom::Point2D point = object.getPosition()->getValue();
        _transform = frame.getWcs()->linearizeSkyToPixel(point) * wcs->linearizePixelToSky(point);
    } else {
        if (frame.getWcs()) {
            throw LSST_EXCEPT(
                lsst::meas::multifit::InvalidDefinitionError,
                "If the definition WCS is not set, inividual frames may not have a WCS."
            );
        }
    }
    if (frame.getPsf()) {
        _localPsf = frame.getPsf()->getLocalPsf(_transform(object.getPosition()->getValue()));
    }
    if (object.getBasis()) {
        if (frame.getPsf()) {            
            _basis = object.getBasis()->convolve(_localPsf);
        } else {
            _basis = object.getBasis();
        }
    } else {
        if (!frame.getPsf()) {
            throw LSST_EXCEPT(
                lsst::meas::multifit::InvalidDefinitionError,
                "All objects must have a basis if any frames do not have a PSF."
            );
        }
    }
}

<<<<<<< HEAD
Definition Grid::makeDefinition() const {
    return Initializer::makeDefinition(*this, 0);
}

Definition Grid::makeDefinition(double const * paramIter) const {
    return Initializer::makeDefinition(*this, paramIter);
}

template <typename T>
T const &
find(Array<T> const & array, ID const id) {
    typename Array<T>::const_iterator iter1 = array.begin();
    typename Array<T>::const_iterator iter2;
    int count, step;
    count = array.size();
    while (count > 0) {
        iter2 = iter1;
        step = count / 2;
        iter2 += step;
        if (iter2->id < id) {
            iter1 = ++iter2;
            count -= step + 1;
        } else {
            count = step;
=======
template <SharedElementType E>
void Initializer::transferElementsToDefinition(
    Grid const & input, Definition & output, double const * parameterIter
) {
    typedef boost::shared_ptr< definition::SharedElement<E> > DPtr;
    typedef boost::shared_ptr< grid::SharedElement<E> > GPtr;
    typedef std::map<GPtr,DPtr> Map;
    Map unique;
    Grid::ObjectComponentArray::const_iterator gi = input.objects.begin();
    Definition::ObjectComponentSet::iterator di = output.objects.begin();
    for (; gi != input.objects.end(); ++gi, ++di) {
        GPtr gp = gi->template getElement<E>();
        if (!gp) continue;
        std::pair<GPtr,DPtr> item(gp, DPtr());
        std::pair<typename Map::iterator,bool> r = unique.insert(item);
        if (r.second) {
            r.first->second = definition::SharedElement<E>::make(gp->getValue(), gp->isActive());
            if (parameterIter != 0 && r.first->second->isActive()) {
                detail::SharedElementTraits<E>::readParameters(
                    parameterIter + gp->offset,
                    r.first->second->getValue()
                );
            }
>>>>>>> a7fe67ae
        }
    }
    if (iter1->id != id) {
        throw LSST_EXCEPT(
            lsst::pex::exceptions::InvalidParameterException,
            (boost::format("ObjectComponent or Frame with ID %d not found.") % id).str()
        );
    }
    return *iter1;
}

template ObjectComponent const & find(Array<ObjectComponent> const &, ID const);
template Frame const & find(Array<Frame> const &, ID const);

Grid::Grid(Definition const & definition) :
    _filterCount(0),
    _coefficientCount(0),
    _pixelCount(0),
    _parameterCount(0),
    _objectData(new char[sizeof(grid::ObjectComponent) * definition.objects.size()]),
    _frameData(new char[sizeof(grid::Frame) * definition.frames.size()]),
    _sourceData(new char[sizeof(grid::SourceComponent) * definition.frames.size() * definition.objects.size()]),
    _wcs()
{
    if (definition.getWcs()) _wcs = definition.getWcs()->clone();
    Initializer::initializeGrid(definition, *this);
}

Grid::~Grid() { Initializer::destroyGrid(*this); }

int const Grid::getFilterIndex(FilterId filterId) const {
    FilterMap::const_iterator i = _filters.find(filterId);
    if(i == _filters.end()) {
        throw LSST_EXCEPT(
            lsst::pex::exceptions::InvalidParameterException,
            (boost::format("Filter with ID %d not found.") % filterId).str()
        );
    }
    return i->second;
}

<<<<<<< HEAD
void Grid::writeParameters(double * paramIter) const {
=======
void Grid::writeParameters(ndarray::Array<double,1,1> const & parameters) const {
    double * parameterIter = parameters.getData();
>>>>>>> a7fe67ae
    for (PositionArray::const_iterator i = positions.begin(); i != positions.end(); ++i) {
        detail::SharedElementTraits<POSITION>::writeParameters(parameterIter + i->offset, i->getValue());
    }
    for (RadiusArray::const_iterator i = radii.begin(); i != radii.end(); ++i) {
        detail::SharedElementTraits<RADIUS>::writeParameters(parameterIter + i->offset, i->getValue());
    }
    for (EllipticityArray::const_iterator i = ellipticities.begin(); i != ellipticities.end(); ++i) {
        detail::SharedElementTraits<ELLIPTICITY>::writeParameters(parameterIter + i->offset, i->getValue());
    }
}

<<<<<<< HEAD
bool Grid::checkBounds(double const * paramIter) const {
=======
bool Grid::checkBounds(ndarray::Array<double const,1,1> const & parameters) const {
    double const * parameterIter = parameters.getData();
>>>>>>> a7fe67ae
    for (PositionArray::const_iterator i = positions.begin(); i != positions.end(); ++i) {
        if (!i->checkBounds(parameterIter)) return false;
    }
    for (RadiusArray::const_iterator i = radii.begin(); i != radii.end(); ++i) {
        if (!i->checkBounds(parameterIter)) return false;
    }
    for (EllipticityArray::const_iterator i = ellipticities.begin(); i != ellipticities.end(); ++i) {
        if (!i->checkBounds(parameterIter)) return false;
    }
    return true;
}

<<<<<<< HEAD
double Grid::clipToBounds(double * paramIter) const {
=======
double Grid::clipToBounds(ndarray::Array<double,1,1> const & parameters) const {
    double * parameterIter = parameters.getData();
>>>>>>> a7fe67ae
    double value = 0.0;
    for (PositionArray::const_iterator i = positions.begin(); i != positions.end(); ++i) {
        value += i->clipToBounds(parameterIter);
    }
    for (RadiusArray::const_iterator i = radii.begin(); i != radii.end(); ++i) {
        value += i->clipToBounds(parameterIter);
    }
    for (EllipticityArray::const_iterator i = ellipticities.begin(); i != ellipticities.end(); ++i) {
        value += i->clipToBounds(parameterIter);
    }
    return value;
}

}}}} // namespace lsst::meas::multifit::grid<|MERGE_RESOLUTION|>--- conflicted
+++ resolved
@@ -1,57 +1,49 @@
 #include "lsst/meas/multifit/grid/Grid.h"
 #include <boost/format.hpp>
-#include <limits>
-#include "lsst/ndarray/eigen.h"
-
-namespace lsst { namespace meas { namespace multifit {
-
-namespace {
-
-template <typename T>
-struct DestroyGridElement {
-    void operator()(T & p) const { p.~T(); }
-};
-
-} // anonymous
-
-<<<<<<< HEAD
-namespace grid {
-=======
-    static Definition makeDefinition(Grid const & grid, double const * parameterIter);
->>>>>>> a7fe67ae
+
+namespace lsst { namespace meas { namespace multifit { namespace grid {
 
 class Initializer {
 public:
 
+    typedef std::vector< PTR(ObjectComponent) > ObjectComponentVector;
+    typedef std::vector< PTR(SourceComponent) > SourceComponentVector;
+    typedef std::vector< PTR(Frame) > FrameVector;
+    typedef std::vector< PTR(PositionElement) > PositionVector;
+    typedef std::vector< PTR(RadiusElement) > RadiusVector;
+    typedef std::vector< PTR(EllipticityElement) > EllipticityVector;
+    typedef std::vector< PTR(FluxGroup) > FluxGroupVector;
+
+    int _filterCount;
+    int _coefficientCount;
+    int _pixelCount;
+    int _parameterCount;
+    int _constraintCount;
+
+    ObjectComponentVector _objects;
+    SourceComponentVector _sources;
+    FrameVector _frames;
+    FluxGroupVector _groups;
+    PositionVector _positions;
+    RadiusVector _radii;
+    EllipticityVector _ellipticities;
+
+    Grid::FilterMap _filters;
+
+    CONST_PTR(Wcs) _wcs;
+
+    explicit Initializer(Definition const & definition);
+
+    static Definition makeDefinition(Grid const & grid, double const * parameterIter);
+
     template <SharedElementType E>
-<<<<<<< HEAD
-    static void transferComponents(
-        Grid const & input, Definition & output, double const * paramIter
-    ) {
-        typedef boost::shared_ptr< definition::SharedElement<E> > DPtr;
-        typedef boost::shared_ptr< grid::SharedElement<E> > GPtr;
-        typedef std::map<GPtr,DPtr> Map;
-        Map unique;
-        Grid::ObjectComponentArray::const_iterator gi = input.objects.begin();
-        Definition::ObjectComponentSet::iterator di = output.objects.begin();
-        for (; gi != input.objects.end(); ++gi, ++di) {
-            GPtr gp = gi->template getElement<E>();
-            if (!gp) continue;
-            std::pair<GPtr,DPtr> item(gp, DPtr());
-            std::pair<typename Map::iterator,bool> r = unique.insert(item);
-            if (r.second) {
-                r.first->second = definition::SharedElement<E>::make(gp->getValue(), gp->isActive());
-                if (paramIter != 0 && r.first->second->isActive()) {
-                    detail::SharedElementTraits<E>::readParameters(
-                        paramIter + gp->offset,
-                        r.first->second->getValue()
-                    );
-                }
-            }
-            di->template getElement<E>() = r.first->second;
-        }
-    }
-=======
+    void makeGridElements(
+        Definition const & def,
+        std::map< PTR(definition::SharedElement<E>), PTR(grid::SharedElement<E>) > & map,
+        std::vector< PTR(grid::SharedElement<E>) > & vector
+    );
+
+    template <SharedElementType E>
     static void transferElementsToDefinition(
         Grid const & input, Definition & output, double const * parameterIter
     );
@@ -73,198 +65,82 @@
     makeGridElements(def, positionMap, _positions);
     makeGridElements(def, radiusMap, _radii);
     makeGridElements(def, ellipticityMap, _ellipticities);
->>>>>>> a7fe67ae
-
-    template <SharedElementType E, typename Container>
-    static void transferComponents(
-        Definition const & input, Grid & output, Container & container
-    ) {
-        typedef boost::shared_ptr< definition::SharedElement<E> > DPtr;
-        typedef boost::shared_ptr< grid::SharedElement<E> > GPtr;
-        typedef std::map<DPtr,GPtr> Map;
-        Map unique;
-        Definition::ObjectComponentSet::const_iterator di = input.objects.begin();
-        Grid::ObjectComponentArray::const_iterator gi = output.objects.begin();
-        for (; gi != output.objects.end(); ++gi, ++di) {
-            DPtr dp = di->template getElement<E>();
-            if (!dp) continue;
-            std::pair<DPtr,GPtr> item(dp, GPtr());
-            std::pair<typename Map::iterator,bool> r = unique.insert(item);
-            if (r.second) {
-                if (dp->isActive()) {
-                    r.first->second.reset(new grid::SharedElement<E>(*dp, output._parameterCount));
-                    output._parameterCount += grid::SharedElement<E>::SIZE;
-                    container._ptrVec.push_back(r.first->second);
+
+    for (Definition::FrameSet::iterator k = def.frames.begin(); k != def.frames.end(); ++k) {
+        std::pair<Grid::FilterMap::iterator,bool> r = _filters.insert(
+            std::make_pair(k->getFilterId(), _filterCount)
+        );
+        if (r.second) ++_filterCount;
+        _frames.push_back(
+            boost::shared_ptr<Frame>(new Frame(*k, _pixelCount, r.first->second, _frames.size()))
+        );
+        _pixelCount += _frames.back()->getPixelCount();
+    }
+
+    std::set<definition::FluxGroup::Ptr> groupsFinished;
+    for (Definition::ObjectComponentSet::iterator i = def.objects.begin(); i != def.objects.end(); ++i) {
+        if (!i->getFluxGroup()) {
+            throw LSST_EXCEPT(
+                lsst::meas::multifit::InvalidDefinitionError, 
+                (boost::format("ObjectComponent %lld does not have a FluxGroup.") % i->id).str()
+            );
+        }
+        std::pair< std::set<definition::FluxGroup::Ptr>::iterator, bool> r =
+            groupsFinished.insert(i->getFluxGroup());
+        if (!r.second) continue;
+        _groups.push_back(FluxGroup::Ptr(new FluxGroup(*i->getFluxGroup(), _coefficientCount)));
+        _groups.back()->components._first = FluxGroup::ComponentArray::iterator(_objects.end());
+        for (Definition::ObjectComponentSet::iterator j = i; j != def.objects.end(); ++j) {
+            if (i->getFluxGroup() != j->getFluxGroup()) {
+                if (i->getFluxGroup()->id == j->getFluxGroup()->id) {
+                    throw LSST_EXCEPT(
+                        lsst::meas::multifit::InvalidDefinitionError, 
+                        (boost::format("Multiple FluxGroups with identical ID %lld.") % i->id).str()
+                    );
                 } else {
-                    r.first->second.reset(new grid::SharedElement<E>(*dp, -1));
+                    continue;
                 }
             }
-            GPtr const * gp;
-            gi->getElementImpl(gp);
-            const_cast<GPtr &>(*gp) = r.first->second;
-        }
-    }
-
-    static Definition makeDefinition(Grid const & grid, double const * paramIter) {
-        Wcs::Ptr wcs;
-        if (grid.getWcs()) wcs = grid.getWcs()->clone();
-        Definition result(wcs);
-        for (Grid::FrameArray::const_iterator i = grid.frames.begin(); i != grid.frames.end(); ++i) {
-            result.frames.insert(definition::Frame(*i));
-        }
-        for (Grid::ObjectComponentArray::const_iterator i = grid.objects.begin(); i != grid.objects.end(); ++i) {
-            result.objects.insert(definition::ObjectComponent(*i));
-        }
-        transferComponents<POSITION>(grid, result, paramIter);
-        transferComponents<RADIUS>(grid, result, paramIter);
-        transferComponents<ELLIPTICITY>(grid, result, paramIter);
-        return result;
-    }
-
-    static void initializeGrid(Definition const & input, Grid & output) {
-        output.objects._last = output.objects._first 
-            = reinterpret_cast<grid::ObjectComponent*>(output._objectData.get());
-        output.frames._last = output.frames._first
-            = reinterpret_cast<grid::Frame*>(output._frameData.get());
-        output.sources._last = output.sources._first
-            = reinterpret_cast<grid::SourceComponent*>(output._sourceData.get());
-
-        int constraintCount = 0;
-        try {
-            int frameCount = 0;
-            for (
-                Definition::FrameSet::const_iterator i = input.frames.begin();
-                i != input.frames.end();
-                ++i
-            ) {
-                std::pair<Grid::FilterMap::iterator,bool> r = output._filters.insert(
-                    std::make_pair(i->getFilterId(), output._filterCount)
+            _objects.push_back(
+                boost::shared_ptr<ObjectComponent>(
+                    new ObjectComponent(*j, _groups.back()->getSourceCoefficientCount())
+                )
+            );
+            if (j->getPosition())
+                _objects.back()->_position = positionMap.find(j->getPosition())->second;
+            if (j->getRadius())
+                _objects.back()->_radius = radiusMap.find(j->getRadius())->second;
+            if (j->getEllipticity())
+                _objects.back()->_ellipticity = ellipticityMap.find(j->getEllipticity())->second;
+            _groups.back()->_sourceCoefficientCount += _objects.back()->getSourceCoefficientCount();
+            _objects.back()->sources._first = ObjectComponent::SourceArray::iterator(_sources.end());
+            for (FrameVector::iterator k = _frames.begin(); k != _frames.end(); ++k) {
+                _sources.push_back(
+                    boost::shared_ptr<SourceComponent>(new SourceComponent(**k, *_objects.back(), _wcs))
                 );
-                if (r.second) ++output._filterCount;
-                grid::Frame * newFrame = new (output.frames._last) grid::Frame(
-                    *i, output._pixelCount, r.first->second, frameCount
-                );
-                ++output.frames._last;
-                output._pixelCount += newFrame->getPixelCount();
-                ++frameCount;
             }
-            for (
-                Definition::ObjectComponentSet::const_iterator i = input.objects.begin(); 
-                i != input.objects.end();
-                ++i
-            ) {
-                grid::ObjectComponent * newObjectComponent = new (output.objects._last) grid::ObjectComponent(
-                    *i, output._coefficientCount, frameCount, output._filterCount
-                );
-                ++output.objects._last;
-                output._coefficientCount += newObjectComponent->getCoefficientCount();
-                if (newObjectComponent->getBasis()) {
-                    constraintCount += newObjectComponent->getBasis()->getConstraintSize()
-                        * (newObjectComponent->getCoefficientCount() / newObjectComponent->getSourceCoefficientCount());
-                } else {
-                    constraintCount += 
-                        (newObjectComponent->getCoefficientCount() / newObjectComponent->getSourceCoefficientCount());
-                }
-            }
-            transferComponents<POSITION>(input, output, output.positions);
-            transferComponents<RADIUS>(input, output, output.radii);
-            transferComponents<ELLIPTICITY>(input, output, output.ellipticities);
-            if (constraintCount) {
-                output._constraintVector = ndarray::allocate(constraintCount);
-                output._constraintMatrix = ndarray::allocate(constraintCount, output._coefficientCount);
-                output._constraintVector.deep() = 0.0;
-                output._constraintMatrix.deep() = 0.0;
-            }
-            int constraintOffset = 0;
-            for (
-                grid::ObjectComponent * i = output.objects._first; 
-                i != output.objects._last;
-                ++i
-            ) {
-                i->validate();
-                i->sources._first = output.sources._last;
-                for (
-                    Grid::FrameArray::const_iterator j = output.frames.begin();
-                    j != output.frames.end();
-                    ++j
-                ) {
-                    new (output.sources._last) grid::SourceComponent(*j, *i, output.getWcs());
-                    ++output.sources._last;
-                }
-                i->sources._last = output.sources._last;
-                if (constraintCount) {
-                    ndarray::Array<Pixel,1,1> subConstraintVector;
-                    ndarray::Array<Pixel,2,1> subConstraintMatrix;
-                    int nObjConstraints = 0;
-                    if (i->getBasis() && i->getBasis()->getConstraintSize()) {
-                        nObjConstraints = i->getBasis()->getConstraintSize();
-                        subConstraintVector 
-                            = ndarray::const_array_cast<Pixel>(i->getBasis()->getConstraintVector());
-                        subConstraintMatrix
-                            = ndarray::const_array_cast<Pixel>(i->getBasis()->getConstraintMatrix());
-                    } else if (!i->getBasis()) {
-                        nObjConstraints = 1;
-                        subConstraintMatrix = ndarray::allocate(1,1);
-                        subConstraintMatrix.deep() = 1.0;
-                        subConstraintVector = ndarray::allocate(1);
-                        subConstraintVector.deep() = 0.0;
-                    }
-                    if (nObjConstraints) {
-                        int nSteps = output._filterCount;
-                        if (i->isVariable()) {
-                            nSteps = frameCount;
-                        }
-                        for (int step = 0; step < nSteps; ++step) {
-                            output._constraintVector[
-                                ndarray::view(constraintOffset, constraintOffset + nObjConstraints)
-                            ] = subConstraintVector;
-                            output._constraintMatrix[
-                                ndarray::view(
-                                    constraintOffset, constraintOffset + nObjConstraints
-                                ) (
-                                    i->getCoefficientOffset() + step * i->getSourceCoefficientCount(),
-                                    i->getCoefficientOffset() + (step + 1) * i->getSourceCoefficientCount()
-                                )
-                            ] = subConstraintMatrix;
-                            constraintOffset += nObjConstraints;
-                        }
-                    }
-                }
-            }
-        } catch (...) {
-            destroyGrid(output);
-            throw;
-        }
-    }
-
-<<<<<<< HEAD
-    static void destroyGrid(Grid & g) {
-        std::for_each(g.sources._first, g.sources._last, DestroyGridElement<grid::SourceComponent>());
-        std::for_each(g.objects._first, g.objects._last, DestroyGridElement<grid::ObjectComponent>());
-        std::for_each(g.frames._first, g.frames._last, DestroyGridElement<grid::Frame>());
-=======
+            _objects.back()->sources._last = ObjectComponent::SourceArray::iterator(_sources.end());
+            _objects.back()->_fluxGroup = _groups.back();
+            _objects.back()->validate();
+        }
+        _groups.back()->components._last = FluxGroup::ComponentArray::iterator(_objects.end());
+        _groups.back()->initialize();
+        int nFluxInstances = ((_groups.back()->isVariable()) ? _frames.size() : _filterCount);
+        _coefficientCount += nFluxInstances * _groups.back()->getSourceCoefficientCount();
+        _constraintCount += nFluxInstances * _groups.back()->getConstraintCount();
+    }
+}
+
 Definition Initializer::makeDefinition(Grid const & grid, double const * parameterIter) {
     Wcs::Ptr wcs;
     if (grid.getWcs()) wcs = grid.getWcs()->clone();
     Definition def(wcs);
     for (Grid::FrameArray::iterator i = grid.frames.begin(); i != grid.frames.end(); ++i) {
         def.frames.insert(definition::Frame(*i));
->>>>>>> a7fe67ae
-    }
-
-};
-
-Frame::Frame(definition::Frame const & def, int pixelOffset, int filterIndex, int frameIndex) :
-    detail::FrameBase(def, true), _pixelOffset(pixelOffset), _pixelCount(_footprint->getNpix()), 
-    _filterIndex(filterIndex), _frameIndex(frameIndex)
-{}
-
-void Frame::applyWeights(ndarray::Array<Pixel,2,1> const & matrix) const {
-    if (!_weights.empty()) {
-        matrix.deep() *= _weights;
-    }
-<<<<<<< HEAD
-=======
+    }
+    for (Grid::ObjectComponentArray::iterator i = grid.objects.begin(); i != grid.objects.end(); ++i) {
+        def.objects.insert(definition::ObjectComponent(*i));
+    }
     for(Grid::FluxGroupArray::iterator i = grid.groups.begin(); i != grid.groups.end(); ++i) {
         definition::FluxGroup::Ptr group(new definition::FluxGroup(*i));
         for(grid::FluxGroup::ComponentArray::iterator j = i->components.begin();
@@ -278,93 +154,35 @@
     transferElementsToDefinition<RADIUS>(grid, def, parameterIter);
     transferElementsToDefinition<ELLIPTICITY>(grid, def, parameterIter);
     return def;
->>>>>>> a7fe67ae
-}
-
-void Frame::applyWeights(ndarray::Array<Pixel,1,0> const & vector) const {
-    if (!_weights.empty()) {
-        vector.deep() *= _weights;
-    }
-}
-
-std::ostream & operator<<(std::ostream & os, Frame const & frame) {
-    std::string filterName("undefined");
-    try {
-        filterName = lsst::afw::image::Filter(frame.getFilterId()).getName();
-    } catch (lsst::pex::exceptions::NotFoundException &) {}
-    return os << "Frame " << frame.id << " (@" << (&frame) << ") = {" << filterName 
-              << ", " << frame.getFootprint()->getArea() << "pix}\n";
-}
-
-SourceComponent::SourceComponent(
-    Frame const & frame_, ObjectComponent const & object_, 
-    CONST_PTR(afw::image::Wcs) const & wcs
-) :
-    frame(frame_), object(object_), 
-    _transform()
-{
-    if (wcs) {
-        if (!frame.getWcs()) {
-            throw LSST_EXCEPT(
-                lsst::meas::multifit::InvalidDefinitionError,
-                "If the definition WCS is set, all frames must have a WCS."
-            );
-        }
-	afw::geom::Point2D point = object.getPosition()->getValue();
-        _transform = frame.getWcs()->linearizeSkyToPixel(point) * wcs->linearizePixelToSky(point);
-    } else {
-        if (frame.getWcs()) {
-            throw LSST_EXCEPT(
-                lsst::meas::multifit::InvalidDefinitionError,
-                "If the definition WCS is not set, inividual frames may not have a WCS."
-            );
-        }
-    }
-    if (frame.getPsf()) {
-        _localPsf = frame.getPsf()->getLocalPsf(_transform(object.getPosition()->getValue()));
-    }
-    if (object.getBasis()) {
-        if (frame.getPsf()) {            
-            _basis = object.getBasis()->convolve(_localPsf);
+}
+
+template <SharedElementType E>
+void Initializer::makeGridElements(
+    Definition const & def,
+    std::map< PTR(definition::SharedElement<E>), PTR(grid::SharedElement<E>) > & map,
+    std::vector< PTR(grid::SharedElement<E>) > & vector
+) {
+    typedef std::map< PTR(definition::SharedElement<E>), PTR(grid::SharedElement<E>) > Map;
+    for (Definition::ObjectComponentSet::iterator i = def.objects.begin(); i != def.objects.end(); ++i) {
+        if (!i->template getElement<E>()) continue;
+        std::pair<typename Map::iterator,bool> r = map.insert(
+            std::make_pair(i->template getElement<E>(), boost::shared_ptr< grid::SharedElement<E> >())
+        );
+        if (!r.second) continue;
+        if (r.first->first->isActive()) {
+            r.first->second = boost::shared_ptr< grid::SharedElement<E> >(
+                new grid::SharedElement<E>(*r.first->first, _parameterCount)
+            );
+            _parameterCount += grid::SharedElement<E>::SIZE;
+            vector.push_back(r.first->second);
         } else {
-            _basis = object.getBasis();
-        }
-    } else {
-        if (!frame.getPsf()) {
-            throw LSST_EXCEPT(
-                lsst::meas::multifit::InvalidDefinitionError,
-                "All objects must have a basis if any frames do not have a PSF."
-            );
-        }
-    }
-}
-
-<<<<<<< HEAD
-Definition Grid::makeDefinition() const {
-    return Initializer::makeDefinition(*this, 0);
-}
-
-Definition Grid::makeDefinition(double const * paramIter) const {
-    return Initializer::makeDefinition(*this, paramIter);
-}
-
-template <typename T>
-T const &
-find(Array<T> const & array, ID const id) {
-    typename Array<T>::const_iterator iter1 = array.begin();
-    typename Array<T>::const_iterator iter2;
-    int count, step;
-    count = array.size();
-    while (count > 0) {
-        iter2 = iter1;
-        step = count / 2;
-        iter2 += step;
-        if (iter2->id < id) {
-            iter1 = ++iter2;
-            count -= step + 1;
-        } else {
-            count = step;
-=======
+            r.first->second = boost::shared_ptr< grid::SharedElement<E> >(
+                new grid::SharedElement<E>(*r.first->first, -1)
+            );
+        }
+    }
+}
+
 template <SharedElementType E>
 void Initializer::transferElementsToDefinition(
     Grid const & input, Definition & output, double const * parameterIter
@@ -388,36 +206,28 @@
                     r.first->second->getValue()
                 );
             }
->>>>>>> a7fe67ae
-        }
-    }
-    if (iter1->id != id) {
-        throw LSST_EXCEPT(
-            lsst::pex::exceptions::InvalidParameterException,
-            (boost::format("ObjectComponent or Frame with ID %d not found.") % id).str()
-        );
-    }
-    return *iter1;
-}
-
-template ObjectComponent const & find(Array<ObjectComponent> const &, ID const);
-template Frame const & find(Array<Frame> const &, ID const);
-
-Grid::Grid(Definition const & definition) :
-    _filterCount(0),
-    _coefficientCount(0),
-    _pixelCount(0),
-    _parameterCount(0),
-    _objectData(new char[sizeof(grid::ObjectComponent) * definition.objects.size()]),
-    _frameData(new char[sizeof(grid::Frame) * definition.frames.size()]),
-    _sourceData(new char[sizeof(grid::SourceComponent) * definition.frames.size() * definition.objects.size()]),
-    _wcs()
+        }
+        di->template getElement<E>() = r.first->second;
+    }
+}
+
+Grid::Grid(Initializer & initializer) : 
+    objects(initializer._objects),
+    sources(initializer._sources),
+    frames(initializer._frames),
+    groups(initializer._groups),
+    positions(initializer._positions),
+    radii(initializer._radii),
+    ellipticities(initializer._ellipticities),
+    _filterCount(initializer._filterCount),
+    _coefficientCount(initializer._coefficientCount),
+    _pixelCount(initializer._pixelCount),
+    _parameterCount(initializer._parameterCount),
+    _constraintCount(initializer._constraintCount),
+    _wcs(initializer._wcs)
 {
-    if (definition.getWcs()) _wcs = definition.getWcs()->clone();
-    Initializer::initializeGrid(definition, *this);
-}
-
-Grid::~Grid() { Initializer::destroyGrid(*this); }
+    _filters.swap(initializer._filters);
+}
 
 int const Grid::getFilterIndex(FilterId filterId) const {
     FilterMap::const_iterator i = _filters.find(filterId);
@@ -430,12 +240,8 @@
     return i->second;
 }
 
-<<<<<<< HEAD
-void Grid::writeParameters(double * paramIter) const {
-=======
 void Grid::writeParameters(ndarray::Array<double,1,1> const & parameters) const {
     double * parameterIter = parameters.getData();
->>>>>>> a7fe67ae
     for (PositionArray::const_iterator i = positions.begin(); i != positions.end(); ++i) {
         detail::SharedElementTraits<POSITION>::writeParameters(parameterIter + i->offset, i->getValue());
     }
@@ -447,12 +253,8 @@
     }
 }
 
-<<<<<<< HEAD
-bool Grid::checkBounds(double const * paramIter) const {
-=======
 bool Grid::checkBounds(ndarray::Array<double const,1,1> const & parameters) const {
     double const * parameterIter = parameters.getData();
->>>>>>> a7fe67ae
     for (PositionArray::const_iterator i = positions.begin(); i != positions.end(); ++i) {
         if (!i->checkBounds(parameterIter)) return false;
     }
@@ -465,12 +267,8 @@
     return true;
 }
 
-<<<<<<< HEAD
-double Grid::clipToBounds(double * paramIter) const {
-=======
 double Grid::clipToBounds(ndarray::Array<double,1,1> const & parameters) const {
     double * parameterIter = parameters.getData();
->>>>>>> a7fe67ae
     double value = 0.0;
     for (PositionArray::const_iterator i = positions.begin(); i != positions.end(); ++i) {
         value += i->clipToBounds(parameterIter);
@@ -484,4 +282,17 @@
     return value;
 }
 
+Definition Grid::makeDefinition() const {
+    return Initializer::makeDefinition(*this, 0);
+}
+
+Definition Grid::makeDefinition(ndarray::Array<double const,1,1> const & parameters) const {
+    return Initializer::makeDefinition(*this, parameters.getData());
+}
+
+Grid::Ptr Grid::make(Definition const & def) {
+    Initializer initializer(def);
+    return Grid::Ptr(new Grid(initializer));
+}
+
 }}}} // namespace lsst::meas::multifit::grid