// -*- LSST-C++ -*-
/* 
 * LSST Data Management System
 * Copyright 2008, 2009, 2010, 2011 LSST Corporation.
 * 
 * This product includes software developed by the
 * LSST Project (http://www.lsst.org/).
 *
 * This program is free software: you can redistribute it and/or modify
 * it under the terms of the GNU General Public License as published by
 * the Free Software Foundation, either version 3 of the License, or
 * (at your option) any later version.
 * 
 * This program is distributed in the hope that it will be useful,
 * but WITHOUT ANY WARRANTY; without even the implied warranty of
 * MERCHANTABILITY or FITNESS FOR A PARTICULAR PURPOSE.  See the
 * GNU General Public License for more details.
 * 
 * You should have received a copy of the LSST License Statement and 
 * the GNU General Public License along with this program.  If not, 
 * see <http://www.lsstcorp.org/LegalNotices/>.
 */

#ifndef LSST_MEAS_MULTIFIT_SOURCE_MEASUREMENT_H
#define LSST_MEAS_MULTIFIT_SOURCE_MEASUREMENT_H
#include "boost/cstdint.hpp"
#include "lsst/afw/detection/Measurement.h"
#include "lsst/afw/detection/Photometry.h"
#include "lsst/afw/detection/Astrometry.h"
#include "lsst/afw/detection/Shape.h"
#include "lsst/afw/math/shapelets/constants.h"
#include "lsst/meas/multifit/Evaluator.h"
#include "lsst/meas/multifit/CompoundShapeletModelBasis.h"
#include <Eigen/Core>

namespace lsst {
namespace meas {
namespace multifit {

/**
 *  @brief Options for configuring SourceMeasurement.
 *
 *  Should generally be referred to as SourceMeasurement::Options; it's not an inner class
 *  only because SWIG chokes on them.
 */
struct SourceMeasurementOptions {
    bool fitDeltaFunction;        ///< Whether to include a point-source component in the model.
    bool fitExponential;          ///< Whether to include an n=1 Sersic component in the model.
    bool fitDeVaucouleur;         ///< Whether to include an n=4 Sersic component in the model.
    int shapeletOrder;            ///< Order of additional shapelet expansion (none if < 0).
    int psfShapeletOrder;         ///< Shapelet order for PSF model approximation.
    int nGrowFp;                  ///< Number of pixels to grow footprints by.
    bool usePixelWeights;         ///< Whether to use per-pixel inverse variances as weights.
    double ellipticityStepSize;   ///< Range of ellipticities in brute-force grid.
    int ellipticityStepCount;     ///< Number of ellipticity points to test in each direction.
    double radiusMaxFactor;       ///< Sets upper limit of radius points in brute-force grid.
    double radiusMinFactor;       ///< Sets lower limit of radius points in brute-force grid.
    int radiusStepCount;          ///< Number of radius points to test.
    std::vector<std::string> maskPlaneNames; ///< Image mask bits to remove from footprint.
};

/**
 *  Guts of the ShapeletModelPhotometry measurement algorithm, with intermediate results
 *  stored as data members so we can inspect them and/or save them.
 *
 *  The model is optimized on a very sparse grid in e1, e2, and radius.  The grid points
 *  are set with the following procedure:
 *   - Define a pair of max and min radius ellipses by scaling the adaptive moments
 *     ellipse by radiusMaxFactor and radiusMinFactor.
 *   - Subtract the PSF moments from the max and min radius ellipse moments.  If either
 *     or both results in negative moments, set it to a zero-ellipticity, zero-radius
 *     ellipse.
 *   - Linearly interpolate radiusStepCount points between the minimum and maximum
 *     ellipses (note that we interpolate all three ellipse parameters, not just radius).
 *   - At each point, perturb the ellipticity in steps of ellipticityStepSize in each
 *     dimension and each direction (so we actually test (ellipticityStepCount * 2 + 1)^2
 *     points for each radius).  If the radius is zero, only zero ellipticity is tested.
 */
class SourceMeasurement {
public:
<<<<<<< HEAD
    typedef SourceMeasurementOptions Options;

    SourceMeasurement(Options const & options);
=======

    SourceMeasurement(int basis, int psfShapeletOrder,
                      int nTestPoints, int nGrowFp, 
                      bool usePixelWeights, bool fitDeltaFunction,
                      bool isEllipticityActive, 
                      bool isRadiusActive, 
                      bool isPositionActive,
                      std::vector<std::string> const & maskPlaneNames);

    SourceMeasurement(ModelBasis::Ptr basis, int psfShapeletOrder,
                      int nTestPoints, int nGrowFp, 
                      bool usePixelWeights, bool fitDeltaFunction,
                      bool isEllipticityActive, 
                      bool isRadiusActive, 
                      bool isPositionActive,
                      lsst::afw::image::MaskPixel bitmask);


    static CompoundShapeletModelBasis::Ptr loadBasis(int basisSize);
>>>>>>> d8532c9f

    static CompoundShapeletModelBasis::Ptr loadBasis(std::string const & name);

    static CompoundShapeletModelBasis::Ptr getExponentialBasis();
    static CompoundShapeletModelBasis::Ptr getDeVaucouleurBasis();

    void addObjectsToDefinition(
        Definition & definition, lsst::afw::geom::ellipses::Ellipse const & ellipse
    ) const;

    static Options readPolicy(lsst::pex::policy::Policy const & policy);

    static int computeCoefficientSize(Options const & options) {
        return options.fitDeltaFunction + options.fitExponential + options.fitDeVaucouleur
            + ((options.shapeletOrder < 0) ? 0 : afw::math::shapelets::computeSize(options.shapeletOrder));
    }

    static lsst::afw::geom::ellipses::Ellipse makeEllipse(
        lsst::afw::detection::Source const & source,
        lsst::afw::detection::Footprint const & fp
    );
<<<<<<< HEAD

=======
    template <typename ExposureT>
    int measure(
        PTR(ExposureT) exp,
        PTR(lsst::afw::detection::Source) src
    ) {
        CONST_PTR(ExposureT) const_exp(exp);
        CONST_PTR(lsst::afw::detection::Source) const_src(src);
        return measure(const_exp, const_src);
    }

#ifndef SWIG
>>>>>>> d8532c9f
    template <typename ExposureT>
    int measure(
        CONST_PTR(ExposureT) exp,
        CONST_PTR(lsst::afw::detection::Source)
    ); 
<<<<<<< HEAD

    Evaluator::Ptr getEvaluator() const { return _evaluator; }
    lsst::afw::detection::Footprint::Ptr getFootprint() const { return _fp; }
    lsst::ndarray::Array<double const,1,1> getParameters() const { return _parameters; }
    lsst::ndarray::Array<double const,1,1> getCoefficients() const { return _coefficients; }
    lsst::ndarray::Array<double const,2,2> getCovariance() const { return _covariance; }
    lsst::ndarray::Array<double const,1,1> getIntegration() const { return _integration; }

    int getCoefficientSize() const { return _coefficients.getSize<0>(); }

    double getDeltaFunctionCoefficients() const {
        return _coefficients[getCoefficientOffset(DELTAFUNCTION_ID)];
    }
    double getExponentialCoefficients() const {
        return _coefficients[getCoefficientOffset(EXPONENTIAL_ID)];
    }
    double getDeVaucouleurCoefficients() const {
        return _coefficients[getCoefficientOffset(DEVAUCOULEUR_ID)];
    }

    lsst::ndarray::Array<double const,1,1> getShapeletCoefficients() const {
        int offset = getCoefficientOffset(SHAPELET_ID);
        return _coefficients[
            ndarray::view(offset, offset + afw::math::shapelets::computeSize(_options.shapeletOrder))
        ];
    }

    double getFlux() const { return _flux; }
    double getFluxErr() const { return _fluxErr; }
    Ellipse const & getEllipse() const { return _ellipse; }
    boost::int64_t getStatus() const { return _status; }

    CompoundShapeletModelBasis::Ptr getShapeletBasis() const { return _shapeletBasis; } 
    lsst::afw::image::MaskPixel getBitmask() const { return _bitmask; }
    Options const & getOptions() const { return _options; }
=======
#endif
    int measure(
        Psf::ConstPtr const & psf,
        ndarray::Array<Pixel , 1, 1> data,
        ndarray::Array<Pixel , 1, 1> weights,
        Ellipse const& ellipse,
        Footprint::Ptr const & fp
    );
   
    CONST_PTR(Evaluator) getEvaluator() const {return _evaluator;}
    CONST_PTR(lsst::afw::detection::Footprint) getFootprint() const {return _fp;}
    lsst::ndarray::Array<double const, 1 ,1> getParam() const{return _param;}
    lsst::ndarray::Array<double const, 1, 1> getCoeff() const{return _coeff;}
    lsst::ndarray::Array<double const, 1, 1> getBasisCoeff() const {return _coeff[ndarray::view(0,getBasisSize())];}
    double getFlux() const {return _flux;}
    double getFluxErr() const {return _fluxErr;}
    Ellipse::ConstPtr getEllipse() const {return _ellipse;}
    boost::int64_t getStatus() const {return _status;}


    //examine configuration bits
    CONST_PTR(ModelBasis) getBasis() const {return _basis;} 
    lsst::afw::image::MaskPixel getBitmask() const {return _bitmask;}
    int getNGrowFp() const {return _nGrowFp;}
    int getBasisSize() const {return _basis->getSize();}
    int getCoefficientSize() const {return _coeff.getSize<0>();}
    int getPsfShapeletOrder() const {return _psfShapeletOrder;}
    bool usePixelWeights() const {return _usePixelWeights;}
    bool fitDeltaFunction() const {return _fitDeltaFunction;}
    bool isEllipticityActive() const {return _isEllipticityActive;} 
    bool isRadiusActive() const {return _isRadiusActive;} 
    bool isPositionActive() const {return _isPositionActive;} 
>>>>>>> d8532c9f

private:

    int getCoefficientOffset(ID id) const {
        return grid::find(_evaluator->getGrid()->objects, id).getCoefficientOffset();
    }

    void optimize(Ellipse const & initialEllipse);
    void solve(double e1, double e2, double radius, double & best);

    Options _options;
    lsst::afw::image::MaskPixel _bitmask;
    CompoundShapeletModelBasis::Ptr _shapeletBasis;

    double _flux, _fluxErr;
    Ellipse _ellipse;
    Evaluator::Ptr _evaluator;
<<<<<<< HEAD
    lsst::afw::detection::Footprint::Ptr _fp;
    ndarray::Array<double,1,1> _parameters;
    ndarray::Array<double,1,1> _coefficients;
    ndarray::Array<double,2,2> _covariance;
    ndarray::Array<double,1,1> _integration;
=======
    Footprint::Ptr _fp;
    ndarray::Array<double, 1, 1> _param, _coeff;
>>>>>>> d8532c9f
    boost::int64_t _status;

    static ID const DELTAFUNCTION_ID=0;
    static ID const EXPONENTIAL_ID=1;
    static ID const DEVAUCOULEUR_ID=2;
    static ID const SHAPELET_ID=3;

};

}}}

#endif<|MERGE_RESOLUTION|>--- conflicted
+++ resolved
@@ -78,31 +78,9 @@
  */
 class SourceMeasurement {
 public:
-<<<<<<< HEAD
     typedef SourceMeasurementOptions Options;
 
     SourceMeasurement(Options const & options);
-=======
-
-    SourceMeasurement(int basis, int psfShapeletOrder,
-                      int nTestPoints, int nGrowFp, 
-                      bool usePixelWeights, bool fitDeltaFunction,
-                      bool isEllipticityActive, 
-                      bool isRadiusActive, 
-                      bool isPositionActive,
-                      std::vector<std::string> const & maskPlaneNames);
-
-    SourceMeasurement(ModelBasis::Ptr basis, int psfShapeletOrder,
-                      int nTestPoints, int nGrowFp, 
-                      bool usePixelWeights, bool fitDeltaFunction,
-                      bool isEllipticityActive, 
-                      bool isRadiusActive, 
-                      bool isPositionActive,
-                      lsst::afw::image::MaskPixel bitmask);
-
-
-    static CompoundShapeletModelBasis::Ptr loadBasis(int basisSize);
->>>>>>> d8532c9f
 
     static CompoundShapeletModelBasis::Ptr loadBasis(std::string const & name);
 
@@ -124,9 +102,7 @@
         lsst::afw::detection::Source const & source,
         lsst::afw::detection::Footprint const & fp
     );
-<<<<<<< HEAD
 
-=======
     template <typename ExposureT>
     int measure(
         PTR(ExposureT) exp,
@@ -138,13 +114,12 @@
     }
 
 #ifndef SWIG
->>>>>>> d8532c9f
     template <typename ExposureT>
     int measure(
         CONST_PTR(ExposureT) exp,
         CONST_PTR(lsst::afw::detection::Source)
-    ); 
-<<<<<<< HEAD
+    );
+#endif
 
     Evaluator::Ptr getEvaluator() const { return _evaluator; }
     lsst::afw::detection::Footprint::Ptr getFootprint() const { return _fp; }
@@ -180,40 +155,6 @@
     CompoundShapeletModelBasis::Ptr getShapeletBasis() const { return _shapeletBasis; } 
     lsst::afw::image::MaskPixel getBitmask() const { return _bitmask; }
     Options const & getOptions() const { return _options; }
-=======
-#endif
-    int measure(
-        Psf::ConstPtr const & psf,
-        ndarray::Array<Pixel , 1, 1> data,
-        ndarray::Array<Pixel , 1, 1> weights,
-        Ellipse const& ellipse,
-        Footprint::Ptr const & fp
-    );
-   
-    CONST_PTR(Evaluator) getEvaluator() const {return _evaluator;}
-    CONST_PTR(lsst::afw::detection::Footprint) getFootprint() const {return _fp;}
-    lsst::ndarray::Array<double const, 1 ,1> getParam() const{return _param;}
-    lsst::ndarray::Array<double const, 1, 1> getCoeff() const{return _coeff;}
-    lsst::ndarray::Array<double const, 1, 1> getBasisCoeff() const {return _coeff[ndarray::view(0,getBasisSize())];}
-    double getFlux() const {return _flux;}
-    double getFluxErr() const {return _fluxErr;}
-    Ellipse::ConstPtr getEllipse() const {return _ellipse;}
-    boost::int64_t getStatus() const {return _status;}
-
-
-    //examine configuration bits
-    CONST_PTR(ModelBasis) getBasis() const {return _basis;} 
-    lsst::afw::image::MaskPixel getBitmask() const {return _bitmask;}
-    int getNGrowFp() const {return _nGrowFp;}
-    int getBasisSize() const {return _basis->getSize();}
-    int getCoefficientSize() const {return _coeff.getSize<0>();}
-    int getPsfShapeletOrder() const {return _psfShapeletOrder;}
-    bool usePixelWeights() const {return _usePixelWeights;}
-    bool fitDeltaFunction() const {return _fitDeltaFunction;}
-    bool isEllipticityActive() const {return _isEllipticityActive;} 
-    bool isRadiusActive() const {return _isRadiusActive;} 
-    bool isPositionActive() const {return _isPositionActive;} 
->>>>>>> d8532c9f
 
 private:
 
@@ -231,16 +172,11 @@
     double _flux, _fluxErr;
     Ellipse _ellipse;
     Evaluator::Ptr _evaluator;
-<<<<<<< HEAD
     lsst::afw::detection::Footprint::Ptr _fp;
     ndarray::Array<double,1,1> _parameters;
     ndarray::Array<double,1,1> _coefficients;
     ndarray::Array<double,2,2> _covariance;
     ndarray::Array<double,1,1> _integration;
-=======
-    Footprint::Ptr _fp;
-    ndarray::Array<double, 1, 1> _param, _coeff;
->>>>>>> d8532c9f
     boost::int64_t _status;
 
     static ID const DELTAFUNCTION_ID=0;
